--- conflicted
+++ resolved
@@ -4,8 +4,6 @@
 
 ## [Not released][Not released]
 
-<<<<<<< HEAD
-=======
 ## [1.6.3][2017-05-24]
 
 ### Fixed
@@ -42,7 +40,6 @@
 ### Added
 - support for `lineDashOffset` property for `Konva.Shape`.
 
->>>>>>> 8397de48
 ## [1.4.0][2017-02-07]
 
 ## Added
