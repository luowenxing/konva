--- conflicted
+++ resolved
@@ -40,15 +40,9 @@
     'src/filters/Brighten.js', 
     'src/filters/Invert.js', 
     'src/filters/Blur.js', 
-<<<<<<< HEAD
-    'src/filters/Mask.js'/*,
-    'src/filters/Colors.js',
-    'src/filters/Convolution.js'*/
-=======
     'src/filters/Mask.js',
     'src/filters/ColorPack.js',
     'src/filters/ConvolvePack.js'
->>>>>>> 08abb220
   ];
 
   var unitTestFiles = [
