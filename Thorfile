--- conflicted
+++ resolved
@@ -3,14 +3,10 @@
 class Build < Thor  
   # This is the list of files to concatenate. The first file will appear at the top of the final file. All files are relative to the lib directory.
   FILES = [
-    "license.js", "src/Global.js", "src/util/Type.js", "src/util/Canvas.js", "src/util/Class.js", "src/Animation.js", "src/Node.js", "src/Container.js", "src/Stage.js",
-    "src/Layer.js", "src/Group.js", "src/Shape.js", "src/shapes/Rect.js", "src/shapes/Ellipse.js", "src/shapes/Image.js",
-    "src/shapes/Sprite.js", "src/shapes/Polygon.js", "src/shapes/RegularPolygon.js", "src/shapes/Star.js", "src/shapes/Text.js",
-<<<<<<< HEAD
-    "src/shapes/Line.js", "src/shapes/Path.js", "src/util/Transform.js", "src/Transition.js", "src/util/Tween.js", "src/filters/Grayscale.js"
-=======
-    "src/shapes/Line.js", "src/shapes/Path.js", "src/shapes/TextPath.js", "src/util/Transform.js", "src/Transition.js", "src/util/Tween.js"
->>>>>>> 63a1ed1a
+    "license.js", "src/Global.js", "src/Transition.js", "src/filters/Grayscale.js",
+    "src/util/Type.js", "src/util/Canvas.js", "src/util/Class.js", "src/util/Tween.js", "src/util/Transform.js",
+    "src/Animation.js", "src/Node.js", "src/Container.js", "src/Stage.js", "src/Layer.js", "src/Group.js", "src/Shape.js", 
+    "src/shapes/Rect.js", "src/shapes/Ellipse.js", "src/shapes/Image.js", "src/shapes/Polygon.js", "src/shapes/Text.js", "src/shapes/Line.js",    
   ]
   
   desc "dev", "Concatenate all the js files into /dist/kinetic-VERSION.js."
