--- conflicted
+++ resolved
@@ -1,10 +1,6 @@
 {
   "name": "konva",
-<<<<<<< HEAD
-  "version": "1.4.0",
-=======
   "version": "1.6.3",
->>>>>>> 8397de48
   "author": "Anton Lavrenov",
   "files": [
     "README.md",
@@ -17,9 +13,11 @@
   "typings": "./konva.d.ts",
   "scripts": {
     "start": "gulp",
+    "lint": "gulp lint",
     "build": "gulp build",
     "full-build": "gulp lint test build",
-    "test": "gulp test"
+    "test": "gulp test",
+    "prettier": "prettier --write \"src/**/*.js\" \"test/**/*.js\" --single-quote"
   },
   "devDependencies": {
     "chai": "3.5.0",
@@ -32,16 +30,10 @@
     "gulp-mocha-phantomjs": "^0.12.1",
     "gulp-rename": "^1.2.2",
     "gulp-replace": "^0.5.4",
-<<<<<<< HEAD
-    "gulp-uglify": "^2.0.0",
-    "gulp-util": "^3.0.7",
-    "mocha": "3.2.0"
-=======
     "gulp-uglify": "^2.1.2",
     "gulp-util": "^3.0.8",
     "mocha": "3.3.0",
     "prettier": "^1.2.2"
->>>>>>> 8397de48
   },
   "keywords": [
     "canvas",
