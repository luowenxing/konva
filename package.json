--- conflicted
+++ resolved
@@ -20,13 +20,8 @@
     "test": "npm run test:browser && npm run test:node",
     "test:build": "parcel build ./test/unit-tests.html --dist-dir ./test-build --target none --public-url ./ --no-source-maps",
     "test:browser": "npm run test:build && mocha-headless-chrome -f ./test-build/unit-tests.html -a disable-web-security",
-<<<<<<< HEAD
-    "test:node": "ts-mocha -p ./test/tsconfig.json test/unit/**/*.ts --exit && npm run test:import",
-    "test:watch": "rm -rf ./parcel-cache && parcel serve ./test/unit-tests.html ./test/manual-tests.html ./test/sandbox.html ./test/text-paths.html ./test/bunnies.html",
-=======
+    "test:watch": "rm -rf ./.parcel-cache && parcel serve ./test/unit-tests.html ./test/manual-tests.html ./test/sandbox.html ./test/text-paths.html ./test/bunnies.html",
     "test:node": "ts-mocha -r ./test/node-global-setup.mjs -p ./test/tsconfig.json test/unit/**/*.ts --exit && npm run test:import",
-    "test:watch": "rm -rf ./.parcel-cache && parcel serve ./test/unit-tests.html ./test/manual-tests.html ./test/sandbox.html ./test/text-paths.html",
->>>>>>> 95048b50
     "tsc": "tsc --removeComments",
     "rollup": "rollup -c --bundleConfigAsCjs",
     "clean": "rm -rf ./lib && rm -rf ./types && rm -rf ./cmj && rm -rf ./test-build",
