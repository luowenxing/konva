--- conflicted
+++ resolved
@@ -443,33 +443,18 @@
     if (a.length === 3) {
       _context.drawImage(image, sx, sy);
     } else if (a.length === 5) {
-<<<<<<< HEAD
-      _context.drawImage(a0, a1, a2, a3 as number, a4 as number);
-    } else if (a.length === 9) {
-      _context.drawImage(
-        a0,
-        a1,
-        a2,
-        a3 as number,
-        a4 as number,
-        a5 as number,
-        a6 as number,
-        a7 as number,
-        a8 as number
-=======
-      _context.drawImage(image, sx, sy, sWidth, sHeight);
+      _context.drawImage(image, sx, sy, sWidth as number, sHeight as number);
     } else if (a.length === 9) {
       _context.drawImage(
         image,
         sx,
         sy,
-        sWidth,
-        sHeight,
-        dx,
-        dy,
-        dWidth,
-        dHeight
->>>>>>> c0bf5c9a
+        sWidth as number,
+        sHeight as number,
+        dx as number,
+        dy as number,
+        dWidth as number,
+        dHeight as number
       );
     }
   }
