--- conflicted
+++ resolved
@@ -535,22 +535,10 @@
     const width = preWidth + blurRadius * 2;
     const height = preHeight + blurRadius * 2;
 
-<<<<<<< HEAD
-    const rect = {
-      width,
-      height,
-=======
-    // if stroke, for example = 3
-    // we need to set x to 1.5, but after Math.round it will be 2
-    // as we have additional offset we need to increase width and height by 1 pixel
-    // let roundingOffset = 0;
-    // if (Math.round(strokeWidth / 2) !== strokeWidth / 2) {
-    //   roundingOffset = 1;
-    // }
+
     const rect = {
       width: width,
       height: height,
->>>>>>> 4552c5b3
       x:
         -(strokeWidth / 2 + blurRadius) +
         Math.min(shadowOffsetX, 0) +
