--- conflicted
+++ resolved
@@ -51,15 +51,9 @@
 
 export function getNumberOrArrayOfNumbersValidator<T>(noOfElements: number) {
   if (Konva.isUnminified) {
-<<<<<<< HEAD
-    return function <T>(val: T, attr: string): T | void {
-      const isNumber = Util._isNumber(val);
-      const isValidArray = Util._isArray(val) && val.length == noOfElements;
-=======
     return function (val: T, attr: string): T {
       let isNumber = Util._isNumber(val);
       let isValidArray = Util._isArray(val) && val.length == noOfElements;
->>>>>>> 9c41a6ee
       if (!isNumber && !isValidArray) {
         Util.warn(
           _formatValue(val) +
@@ -77,15 +71,9 @@
 
 export function getNumberOrAutoValidator<T>() {
   if (Konva.isUnminified) {
-<<<<<<< HEAD
-    return function <T extends string>(val: T, attr: string): T | void {
-      const isNumber = Util._isNumber(val);
-      const isAuto = val === 'auto';
-=======
     return function (val: T, attr: string): T {
       var isNumber = Util._isNumber(val);
       var isAuto = val === 'auto';
->>>>>>> 9c41a6ee
 
       if (!(isNumber || isAuto)) {
         Util.warn(
@@ -186,13 +174,8 @@
 }
 export function getBooleanValidator<T>() {
   if (Konva.isUnminified) {
-<<<<<<< HEAD
-    return function (val: any, attr: string) {
-      const isBool = val === true || val === false;
-=======
     return function (val: T, attr: string): T {
       var isBool = val === true || val === false;
->>>>>>> 9c41a6ee
       if (!isBool) {
         Util.warn(
           _formatValue(val) +
