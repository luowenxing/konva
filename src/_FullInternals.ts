// we need to import core of the Konva and then extend it with all additional objects

import { Konva as Core } from './_CoreInternals.ts';

// shapes
import { Arc } from './shapes/Arc.ts';
import { Arrow } from './shapes/Arrow.ts';
import { Circle } from './shapes/Circle.ts';
import { Ellipse } from './shapes/Ellipse.ts';
import { Image } from './shapes/Image.ts';
import { Label, Tag } from './shapes/Label.ts';
import { Line } from './shapes/Line.ts';
import { Path } from './shapes/Path.ts';
import { Rect } from './shapes/Rect.ts';
import { RegularPolygon } from './shapes/RegularPolygon.ts';
import { Ring } from './shapes/Ring.ts';
import { Sprite } from './shapes/Sprite.ts';
import { Star } from './shapes/Star.ts';
import { Text } from './shapes/Text.ts';
import { TextPath } from './shapes/TextPath.ts';
import { Transformer } from './shapes/Transformer.ts';
import { Wedge } from './shapes/Wedge.ts';

// filters
<<<<<<< HEAD
import { Blur } from './filters/Blur';
import { Brightness } from './filters/Brightness';
import { Brighten } from './filters/Brighten';
import { Contrast } from './filters/Contrast';
import { Emboss } from './filters/Emboss';
import { Enhance } from './filters/Enhance';
import { Grayscale } from './filters/Grayscale';
import { HSL } from './filters/HSL';
import { HSV } from './filters/HSV';
import { Invert } from './filters/Invert';
import { Kaleidoscope } from './filters/Kaleidoscope';
import { Mask } from './filters/Mask';
import { Noise } from './filters/Noise';
import { Pixelate } from './filters/Pixelate';
import { Posterize } from './filters/Posterize';
import { RGB } from './filters/RGB';
import { RGBA } from './filters/RGBA';
import { Sepia } from './filters/Sepia';
import { Solarize } from './filters/Solarize';
import { Threshold } from './filters/Threshold';
=======
import { Blur } from './filters/Blur.ts';
import { Brighten } from './filters/Brighten.ts';
import { Contrast } from './filters/Contrast.ts';
import { Emboss } from './filters/Emboss.ts';
import { Enhance } from './filters/Enhance.ts';
import { Grayscale } from './filters/Grayscale.ts';
import { HSL } from './filters/HSL.ts';
import { HSV } from './filters/HSV.ts';
import { Invert } from './filters/Invert.ts';
import { Kaleidoscope } from './filters/Kaleidoscope.ts';
import { Mask } from './filters/Mask.ts';
import { Noise } from './filters/Noise.ts';
import { Pixelate } from './filters/Pixelate.ts';
import { Posterize } from './filters/Posterize.ts';
import { RGB } from './filters/RGB.ts';
import { RGBA } from './filters/RGBA.ts';
import { Sepia } from './filters/Sepia.ts';
import { Solarize } from './filters/Solarize.ts';
import { Threshold } from './filters/Threshold.ts';
>>>>>>> 9aac5b4e

export const Konva = Core.Util._assign(Core, {
  Arc,
  Arrow,
  Circle,
  Ellipse,
  Image,
  Label,
  Tag,
  Line,
  Path,
  Rect,
  RegularPolygon,
  Ring,
  Sprite,
  Star,
  Text,
  TextPath,
  Transformer,
  Wedge,
  /**
   * @namespace Filters
   * @memberof Konva
   */
  Filters: {
    Blur,
    Brightness,
    Brighten,
    Contrast,
    Emboss,
    Enhance,
    Grayscale,
    HSL,
    HSV,
    Invert,
    Kaleidoscope,
    Mask,
    Noise,
    Pixelate,
    Posterize,
    RGB,
    RGBA,
    Sepia,
    Solarize,
    Threshold,
  },
});

export namespace Konva {
  export type Vector2d = Core.Vector2d;
  export type Node = Core.Node;
  export type NodeConfig = Core.NodeConfig;
  export type KonvaEventObject<EventType> = Core.KonvaEventObject<EventType>;

  export type KonvaPointerEvent = Core.KonvaPointerEvent;

  export type KonvaEventListener<This, EventType> = Core.KonvaEventListener<
    This,
    EventType
  >;

  export type Container = Core.Container;
  export type ContainerConfig = Core.ContainerConfig;

  export type Transform = Core.Transform;

  export type Context = Core.Context;

  export type Stage = Core.Stage;
  export type StageConfig = Core.StageConfig;

  export type Layer = Core.Layer;
  export type LayerConfig = Core.LayerConfig;

  export type FastLayer = Core.FastLayer;

  export type Group = Core.Group;
  export type GroupConfig = Core.GroupConfig;

  export type Shape = Core.Shape;
  export type ShapeConfig = Core.ShapeConfig;

  export type Animation = Core.Animation;

  export type Tween = Core.Tween;
  export type TweenConfig = Core.TweenConfig;

  export type Arc = import('./shapes/Arc.ts').Arc;
  export type ArcConfig = import('./shapes/Arc.ts').ArcConfig;
  export type Arrow = import('./shapes/Arrow.ts').Arrow;
  export type ArrowConfig = import('./shapes/Arrow.ts').ArrowConfig;
  export type Circle = import('./shapes/Circle.ts').Circle;
  export type CircleConfig = import('./shapes/Circle.ts').CircleConfig;
  export type Ellipse = import('./shapes/Ellipse.ts').Ellipse;
  export type EllipseConfig = import('./shapes/Ellipse.ts').EllipseConfig;
  export type Image = import('./shapes/Image.ts').Image;
  export type ImageConfig = import('./shapes/Image.ts').ImageConfig;
  export type Label = import('./shapes/Label.ts').Label;
  export type LabelConfig = import('./shapes/Label.ts').LabelConfig;
  export type Tag = import('./shapes/Label.ts').Tag;
  export type TagConfig = import('./shapes/Label.ts').TagConfig;
  export type Line = import('./shapes/Line.ts').Line;
  export type LineConfig = import('./shapes/Line.ts').LineConfig;
  export type Path = import('./shapes/Path.ts').Path;
  export type PathConfig = import('./shapes/Path.ts').PathConfig;
  export type Rect = import('./shapes/Rect.ts').Rect;
  export type RectConfig = import('./shapes/Rect.ts').RectConfig;
  export type RegularPolygon =
    import('./shapes/RegularPolygon.ts').RegularPolygon;
  export type RegularPolygonConfig =
    import('./shapes/RegularPolygon.ts').RegularPolygonConfig;
  export type Ring = import('./shapes/Ring.ts').Ring;
  export type RingConfig = import('./shapes/Ring.ts').RingConfig;
  export type Sprite = import('./shapes/Sprite.ts').Sprite;
  export type SpriteConfig = import('./shapes/Sprite.ts').SpriteConfig;
  export type Star = import('./shapes/Star.ts').Star;
  export type StarConfig = import('./shapes/Star.ts').StarConfig;
  export type Text = import('./shapes/Text.ts').Text;
  export type TextConfig = import('./shapes/Text.ts').TextConfig;
  export type TextPath = import('./shapes/TextPath.ts').TextPath;
  export type TextPathConfig = import('./shapes/TextPath.ts').TextPathConfig;
  export type Transformer = import('./shapes/Transformer.ts').Transformer;
  export type TransformerConfig =
    import('./shapes/Transformer.ts').TransformerConfig;
  export type Wedge = import('./shapes/Wedge.ts').Wedge;
  export type WedgeConfig = import('./shapes/Wedge.ts').WedgeConfig;
}<|MERGE_RESOLUTION|>--- conflicted
+++ resolved
@@ -22,30 +22,9 @@
 import { Wedge } from './shapes/Wedge.ts';
 
 // filters
-<<<<<<< HEAD
-import { Blur } from './filters/Blur';
-import { Brightness } from './filters/Brightness';
-import { Brighten } from './filters/Brighten';
-import { Contrast } from './filters/Contrast';
-import { Emboss } from './filters/Emboss';
-import { Enhance } from './filters/Enhance';
-import { Grayscale } from './filters/Grayscale';
-import { HSL } from './filters/HSL';
-import { HSV } from './filters/HSV';
-import { Invert } from './filters/Invert';
-import { Kaleidoscope } from './filters/Kaleidoscope';
-import { Mask } from './filters/Mask';
-import { Noise } from './filters/Noise';
-import { Pixelate } from './filters/Pixelate';
-import { Posterize } from './filters/Posterize';
-import { RGB } from './filters/RGB';
-import { RGBA } from './filters/RGBA';
-import { Sepia } from './filters/Sepia';
-import { Solarize } from './filters/Solarize';
-import { Threshold } from './filters/Threshold';
-=======
 import { Blur } from './filters/Blur.ts';
 import { Brighten } from './filters/Brighten.ts';
+import { Brightness } from './filters/Brightness.ts';
 import { Contrast } from './filters/Contrast.ts';
 import { Emboss } from './filters/Emboss.ts';
 import { Enhance } from './filters/Enhance.ts';
@@ -63,7 +42,6 @@
 import { Sepia } from './filters/Sepia.ts';
 import { Solarize } from './filters/Solarize.ts';
 import { Threshold } from './filters/Threshold.ts';
->>>>>>> 9aac5b4e
 
 export const Konva = Core.Util._assign(Core, {
   Arc,
