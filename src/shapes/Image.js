(function() {

    // CONSTANTS
    var IMAGE = 'Image',
        CROP = 'crop',
        SET = 'set';

    /**
     * Image constructor
     * @constructor
     * @memberof Kinetic
     * @augments Kinetic.Shape
     * @param {Object} config
     * @param {ImageObject} config.image
     * @param {Object} [config.crop]
     * @@shapeParams
     * @@nodeParams
     * @example
     * var imageObj = new Image();<br>
     * imageObj.onload = function() {<br>
     *   var image = new Kinetic.Image({<br>
     *     x: 200,<br>
     *     y: 50,<br>
     *     image: imageObj,<br>
     *     width: 100,<br>
     *     height: 100<br>
     *   });<br>
     * };<br>
     * imageObj.src = '/path/to/image.jpg'
     */
    Kinetic.Image = function(config) {
        this.___init(config);
    };

    Kinetic.Image.prototype = {
        ___init: function(config) {
            var that = this;

            // call super constructor
            Kinetic.Shape.call(this, config);
            this.className = IMAGE;
        },
<<<<<<< HEAD
        _useBufferCanvas: function() {
            return (this.hasShadow() || this.getAbsoluteOpacity() !== 1) && this.hasStroke();
        },
=======

>>>>>>> 5af658af
        drawFunc: function(context) {
            var width = this.getWidth(), 
                height = this.getHeight(), 
                that = this, 
                crop,
                params, 
                image;

            //TODO: this logic needs to hook int othe new caching system

            // if a filter is set, and the filter needs to be updated, reapply
            if (this.getFilter() && this._applyFilter) {
                this.applyFilter();
                this._applyFilter = false;
            }

            // NOTE: this.filterCanvas may be set by the above code block
            // In that case, cropping is already applied.
            if (this.filterCanvas) {
                image = this.filterCanvas._canvas;
                params = [image, 0, 0, width, height];
            }
            else {
                image = this.getImage();

                if (image) {
                    crop = this.getCrop();
                    if (crop) {
                        crop.x = crop.x || 0;
                        crop.y = crop.y || 0;
                        crop.width = crop.width || image.width - crop.x;
                        crop.height = crop.height || image.height - crop.y;
                        params = [image, crop.x, crop.y, crop.width, crop.height, 0, 0, width, height];
                    } else {
                        params = [image, 0, 0, width, height];
                    }
                }
            }

            context.beginPath();
            context.rect(0, 0, width, height);
            context.closePath();
            context.fillStrokeShape(this);

            if (image) {
                context.drawImage.apply(context, params);
            }
        },
        drawHitFunc: function(context) {
            var width = this.getWidth(), 
                height = this.getHeight(), 
                imageHitRegion = this.imageHitRegion;

            if(imageHitRegion) {
                context.drawImage(imageHitRegion, 0, 0, width, height);
                context.beginPath();
                context.rect(0, 0, width, height);
                context.closePath();
                context.strokeShape(this);
            }
            else {
                context.beginPath();
                context.rect(0, 0, width, height);
                context.closePath();
                context.fillStrokeShape(this);
            }
        },
        applyFilter: function() {
            var image = this.getImage(),
                that = this,
                width = this.getWidth(),
                height = this.getHeight(),
                filter = this.getFilter(),
                crop = this.getCrop() || {},
                filterCanvas, context, imageData;

            // Determine the region we are cropping
            crop.x = crop.x || 0;
            crop.y = crop.y || 0;
            crop.width = crop.width || image.width - crop.x;
            crop.height = crop.height || image.height - crop.y;

            // Make a filterCanvas the same size as the cropped image
            if (this.filterCanvas &&
                    this.filterCanvas.getWidth() === crop.width &&
                    this.filterCanvas.getHeight() === crop.height) {
                filterCanvas = this.filterCanvas;
                filterCanvas.getContext().clear();
            }
            else {
                filterCanvas = this.filterCanvas = new Kinetic.SceneCanvas({
                    width: crop.width, 
                    height: crop.height,
                    pixelRatio: 1,
                });
            }

            context = filterCanvas.getContext();

            try {
                // Crop the image onto the filterCanvas then apply
                // the filter to the filterCanvas
                context.drawImage(image, crop.x, crop.y, crop.width, crop.height, 0,0,crop.width, crop.height);
                imageData = context.getImageData(0, 0, crop.width, crop.height);
                filter.call(this, imageData);
                context.putImageData(imageData, 0, 0);
            }
            catch(e) {
                this.clearFilter();
                Kinetic.Util.warn('Unable to apply filter. ' + e.message);
            }
        },
        /**
         * clear filter
         * @method
         * @memberof Kinetic.Image.prototype
         */
        clearFilter: function() {
            this.filterCanvas = null;
            this._applyFilter = false;
        },
        /**
         * create image hit region which enables more accurate hit detection mapping of the image
         *  by avoiding event detections for transparent pixels
         * @method
         * @memberof Kinetic.Image.prototype
         * @param {Function} [callback] callback function to be called once
         *  the image hit region has been created
         * @example
         * image.createImageHitRegion(function() {<br>
         *   layer.drawHit();<br>
         * });
         */
        createImageHitRegion: function(callback) {
            var that = this,
                width = this.getWidth(),
                height = this.getHeight(),
                canvas = new Kinetic.SceneCanvas({
                    width: width,
                    height: height
                }),
                _context = canvas.getContext()._context,
                image = this.getImage(),
                imageData, data, rgbColorKey, i, len;

            _context.drawImage(image, 0, 0);

            try {
                imageData = _context.getImageData(0, 0, width, height);
                data = imageData.data;
                len = data.length;
                rgbColorKey = Kinetic.Util._hexToRgb(this.colorKey);

                // replace non transparent pixels with color key
                for(i = 0; i < len; i += 4) {
                    if (data[i + 3] > 0) {
                        data[i] = rgbColorKey.r;
                        data[i + 1] = rgbColorKey.g;
                        data[i + 2] = rgbColorKey.b;
                    }
                }

                Kinetic.Util._getImage(imageData, function(imageObj) {
                    that.imageHitRegion = imageObj;
                    if(callback) {
                        callback();
                    }
                });
            }
            catch(e) {
                Kinetic.Util.warn('Unable to create image hit region. ' + e.message);
            }
        },
        /**
         * clear image hit region
         * @method
         * @memberof Kinetic.Image.prototype
         */
        clearImageHitRegion: function() {
            delete this.imageHitRegion;
        },
        getWidth: function() {
            var image = this.getImage();
            return this.attrs.width || (image ? image.width : 0);
        },
        getHeight: function() {
            var image = this.getImage();
            return this.attrs.height || (image ? image.height : 0);
        }
    };
    Kinetic.Util.extend(Kinetic.Image, Kinetic.Shape);


    Kinetic.Factory.addFilterGetterSetter = function(constructor, attr, def) {
        this.addGetter(constructor, attr, def);
        this.addFilterSetter(constructor, attr);
    };

    Kinetic.Factory.addFilterSetter = function(constructor, attr) {
        var that = this,
            method = SET + Kinetic.Util._capitalize(attr);

        constructor.prototype[method] = function(val) {
            this._setAttr(attr, val);
            this._applyFilter = true;
        };
    };

    // add getters setters
    Kinetic.Factory.addGetterSetter(Kinetic.Image, 'image');

    /**
     * set image
     * @name setImage
     * @method
     * @memberof Kinetic.Image.prototype
     * @param {ImageObject} image
     */

    /**
     * get image
     * @name getImage
     * @method
     * @memberof Kinetic.Image.prototype
     * @returns {ImageObject}
     */

    Kinetic.Factory.addBoxGetterSetter(Kinetic.Image, 'crop');
    /**
     * set crop
     * @method
     * @name setCrop
     * @memberof Kinetic.Image.prototype
     * @param {Object|Array}
     * @example
     * // set crop x, y, width and height with an array<br>
     * image.setCrop([20, 20, 100, 100]);<br><br>
     *
     * // set crop x, y, width and height with an object<br>
     * image.setCrop({<br>
     *   x: 20,<br>
     *   y: 20,<br>
     *   width: 20,<br>
     *   height: 20<br>
     * });
     */

     /**
     * set cropX
     * @method
     * @name setCropX
     * @memberof Kinetic.Image.prototype
     * @param {Number} x
     */

     /**
     * set cropY
     * @name setCropY
     * @method
     * @memberof Kinetic.Image.prototype
     * @param {Number} y
     */

     /**
     * set cropWidth
     * @name setCropWidth
     * @method
     * @memberof Kinetic.Image.prototype
     * @param {Number} width
     */

     /**
     * set cropHeight
     * @name setCropHeight
     * @method
     * @memberof Kinetic.Image.prototype
     * @param {Number} height
     */

    /**
     * get crop
     * @name getCrop
     * @method
     * @memberof Kinetic.Image.prototype
     * @returns {Object}
     */

    /**
     * get crop x
     * @name getCropX
     * @method
     * @memberof Kinetic.Image.prototype
     * @returns {Number}
     */

    /**
     * get crop y
     * @name getCropY
     * @method
     * @memberof Kinetic.Image.prototype
     * @returns {Number}
     */

    /**
     * get crop width
     * @name getCropWidth
     * @method
     * @memberof Kinetic.Image.prototype
     * @returns {Number}
     */

    /**
     * get crop height
     * @name getCropHeight
     * @method
     * @memberof Kinetic.Image.prototype
     * @returns {Number}
     */

     Kinetic.Factory.addFilterGetterSetter(Kinetic.Image, 'filter');

     /**
     * set filter
     * @name setFilter
     * @method
     * @memberof Kinetic.Image.prototype
     * @param {Function} filter
     */

    /**
     * get filter
     * @name getFilter
     * @method
     * @memberof Kinetic.Image.prototype
     * @returns {Function}
     */
})();<|MERGE_RESOLUTION|>--- conflicted
+++ resolved
@@ -40,13 +40,9 @@
             Kinetic.Shape.call(this, config);
             this.className = IMAGE;
         },
-<<<<<<< HEAD
         _useBufferCanvas: function() {
             return (this.hasShadow() || this.getAbsoluteOpacity() !== 1) && this.hasStroke();
         },
-=======
-
->>>>>>> 5af658af
         drawFunc: function(context) {
             var width = this.getWidth(), 
                 height = this.getHeight(), 
