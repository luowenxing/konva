--- conflicted
+++ resolved
@@ -117,18 +117,6 @@
       return null;
     }
 
-<<<<<<< HEAD
-    // if possible use native browser method, otherwise use KonvaJS implementation
-    if (this.path) {
-      // add one extra pixel, because there may be small miscalculations
-      if (length <= this.path.getTotalLength() + 1) {
-        this.path.getPointAtLength(length);
-      } else {
-        return null;
-      }
-    }
-=======
->>>>>>> 25754dbe
     return Path.getPointAtLengthOfDataArray(length, this.dataArray);
   }
 
